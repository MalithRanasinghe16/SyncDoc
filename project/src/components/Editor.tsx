import React, { useState, useRef, useEffect } from 'react';
import { useDocuments } from '../contexts/DocumentContext';
import { 
  ArrowLeft, 
  Share2, 
  History, 
  Bold,
  Italic,
  Underline,
  List,
  ListOrdered,
  AlignLeft,
  AlignCenter,
  AlignRight,
  Save,
  Download,
  Eye,
  EyeOff,
  Palette,
  Link,
  Image,
  Plus,
  Quote,
  Maximize2,
  Minimize2,
  FileText,
  Search,
  X,
  ChevronDown,
  ChevronUp,
  Replace,
  Focus
} from 'lucide-react';
import { Document } from '../types';

interface EditorProps {
  document: Document;
  onBack: () => void;
  onShowVersions: () => void;
}

export default function Editor({ document, onBack, onShowVersions }: EditorProps) {
  const { updateDocument, saveVersion } = useDocuments();
  
  // Helper function to format dates (same as in Dashboard)
  const formatDate = (date: Date | string) => {
    try {
      const dateObj = typeof date === 'string' ? new Date(date) : date;
      
      // Check if the date is valid
      if (isNaN(dateObj.getTime())) {
        return 'Unknown date';
      }
      
      return dateObj.toLocaleDateString();
    } catch (error) {
      console.error('Error formatting date:', date, error);
      return 'Unknown date';
    }
  };
  const [content, setContent] = useState(document.content);
  const [title, setTitle] = useState(document.title);
  const [isPreview, setIsPreview] = useState(false);
  const [showFormatting, setShowFormatting] = useState(true);
  const [isFullscreen, setIsFullscreen] = useState(false);
  const [lastSaved, setLastSaved] = useState<Date | null>(null);
  const [isTyping, setIsTyping] = useState(false);
  const [wordCount, setWordCount] = useState(0);
  const [showPlaceholder, setShowPlaceholder] = useState(false);
  const [selectedColor, setSelectedColor] = useState('#000000');
  
  // Find & Replace state
  const [showFindReplace, setShowFindReplace] = useState(false);
  const [findText, setFindText] = useState('');
  const [replaceText, setReplaceText] = useState('');
  const [matchCase, setMatchCase] = useState(false);
  const [currentMatch, setCurrentMatch] = useState(0);
  const [totalMatches, setTotalMatches] = useState(0);
  
  // Focus Mode state
  const [isFocusMode, setIsFocusMode] = useState(false);
<<<<<<< HEAD
  const [focusOpacity] = useState(0.3);
=======
  const focusOpacity = 0.3;
>>>>>>> be903a18
  
  const editorRef = useRef<HTMLDivElement>(null);
  const saveTimeoutRef = useRef<number>();
  const findInputRef = useRef<HTMLInputElement>(null);

  // Auto-save functionality
  useEffect(() => {
    if (saveTimeoutRef.current) {
      clearTimeout(saveTimeoutRef.current);
    }
    
    saveTimeoutRef.current = window.setTimeout(() => {
      if (content !== document.content || title !== document.title) {
        updateDocument(document.id, { content, title });
        saveVersion(document.id, content);
        setLastSaved(new Date());
        setIsTyping(false);
      }
    }, 2000);

    return () => {
      if (saveTimeoutRef.current) {
        clearTimeout(saveTimeoutRef.current);
      }
    };
  }, [content, title, document.id, document.content, document.title, updateDocument, saveVersion]);

  // Word count effect
  useEffect(() => {
    const textContent = content.replace(/<[^>]*>/g, '').trim();
    const words = textContent ? textContent.split(/\s+/).length : 0;
    setWordCount(words);
  }, [content]);

  // Keyboard shortcuts
  useEffect(() => {
    const handleKeyDown = (e: KeyboardEvent) => {
      if (e.ctrlKey || e.metaKey) {
        switch (e.key) {
          case 'b':
            e.preventDefault();
            formatText('bold');
            break;
          case 'i':
            e.preventDefault();
            formatText('italic');
            break;
          case 'u':
            e.preventDefault();
            formatText('underline');
            break;
          case 's':
            e.preventDefault();
            saveNow();
            break;
          case 'f':
            e.preventDefault();
            toggleFindReplace();
            break;
          case 'd':
            e.preventDefault();
            toggleFocusMode();
            break;
          case 'Enter':
            if (e.shiftKey) {
              e.preventDefault();
              setIsFullscreen(!isFullscreen);
            }
            break;
        }
      } else if (e.key === 'Escape') {
        if (showFindReplace) {
          e.preventDefault();
          setShowFindReplace(false);
          clearSearchHighlights();
        } else if (isFocusMode) {
          e.preventDefault();
          setIsFocusMode(false);
          clearFocusMode();
        }
      }
    };

    window.addEventListener('keydown', handleKeyDown);
    return () => window.removeEventListener('keydown', handleKeyDown);
  }, [isFullscreen, showFindReplace, isFocusMode]);

  // Set initial content when component mounts or document changes
  useEffect(() => {
    if (editorRef.current) {
      if (document.content && document.content.trim() !== '') {
        editorRef.current.innerHTML = document.content;
        setShowPlaceholder(false);
      } else {
        editorRef.current.innerHTML = '';
        setShowPlaceholder(true);
      }
    }
  }, [document.content]);

  const handleContentChange = (e: React.FormEvent<HTMLDivElement>) => {
    const newContent = e.currentTarget.innerHTML;
    
    // Clean up empty paragraph tags that browsers sometimes add
    const cleanContent = newContent === '<p><br></p>' || newContent === '<br>' ? '' : newContent;
    
    setContent(cleanContent);
    setIsTyping(true);
    setShowPlaceholder(cleanContent.trim() === '');
  };

  const handleFocus = () => {
    if (editorRef.current && (!content || content.trim() === '')) {
      editorRef.current.innerHTML = '';
      setShowPlaceholder(false);
    }
  };

  const handleBlur = () => {
    if (editorRef.current && (!content || content.trim() === '')) {
      setShowPlaceholder(true);
    }
  };

  const handleKeyDown = (e: React.KeyboardEvent<HTMLDivElement>) => {
    // Clear placeholder on any key press if editor is empty
    if (showPlaceholder && e.key.length === 1) {
      setShowPlaceholder(false);
      if (editorRef.current) {
        editorRef.current.innerHTML = '';
      }
    }
  };

  const handleTitleChange = (e: React.ChangeEvent<HTMLInputElement>) => {
    setTitle(e.target.value);
    setIsTyping(true);
  };

  // Save and restore cursor position
  const saveCursorPosition = () => {
    const selection = window.getSelection();
    if (selection && selection.rangeCount > 0 && editorRef.current) {
      const range = selection.getRangeAt(0);
      const preCaretRange = range.cloneRange();
      preCaretRange.selectNodeContents(editorRef.current);
      preCaretRange.setEnd(range.endContainer, range.endOffset);
      return preCaretRange.toString().length;
    }
    return 0;
  };

  const restoreCursorPosition = (position: number) => {
    if (!editorRef.current) return;
    
    const selection = window.getSelection();
    if (!selection) return;

    let currentPosition = 0;
    const walker = window.document.createTreeWalker(
      editorRef.current,
      NodeFilter.SHOW_TEXT,
      null
    );

    let node;
    while (node = walker.nextNode()) {
      const nodeLength = node.textContent?.length || 0;
      if (currentPosition + nodeLength >= position) {
        const range = window.document.createRange();
        range.setStart(node, position - currentPosition);
        range.collapse(true);
        selection.removeAllRanges();
        selection.addRange(range);
        break;
      }
      currentPosition += nodeLength;
    }
  };

  const formatText = (command: string, value?: string) => {
    const cursorPos = saveCursorPosition();
    window.document.execCommand(command, false, value);
    if (editorRef.current) {
      setContent(editorRef.current.innerHTML);
      // Small delay to allow DOM to update
      setTimeout(() => restoreCursorPosition(cursorPos), 0);
    }
  };

  const insertHeading = (level: number) => {
    formatText('formatBlock', `h${level}`);
  };

  const insertBlockquote = () => {
    formatText('formatBlock', 'blockquote');
  };

  const changeTextColor = (color: string) => {
    setSelectedColor(color);
    formatText('foreColor', color);
  };

  const insertLink = () => {
    const url = prompt('Enter URL:');
    if (url) {
      formatText('createLink', url);
    }
  };

  const exportAsHTML = () => {
    const blob = new Blob([content], { type: 'text/html' });
    const url = URL.createObjectURL(blob);
    const a = window.document.createElement('a');
    a.href = url;
    a.download = `${title || 'document'}.html`;
    a.click();
    URL.revokeObjectURL(url);
  };

  const saveNow = () => {
    if (saveTimeoutRef.current) {
      clearTimeout(saveTimeoutRef.current);
    }
    updateDocument(document.id, { content, title });
    saveVersion(document.id, content);
    setLastSaved(new Date());
    setIsTyping(false);
  };

  // Find & Replace functionality
  const clearSearchHighlights = () => {
    if (editorRef.current) {
      const highlighted = editorRef.current.querySelectorAll('.search-highlight');
      highlighted.forEach(el => {
        const parent = el.parentNode;
        if (parent) {
          parent.replaceChild(window.document.createTextNode(el.textContent || ''), el);
          parent.normalize();
        }
      });
    }
  };

  const highlightMatches = (searchText: string) => {
    if (!editorRef.current || !searchText) {
      clearSearchHighlights();
      setTotalMatches(0);
      setCurrentMatch(0);
      return;
    }

    clearSearchHighlights();
    
    const walker = window.document.createTreeWalker(
      editorRef.current,
      NodeFilter.SHOW_TEXT,
      null
    );

    const textNodes: Text[] = [];
    let node;
    while (node = walker.nextNode()) {
      textNodes.push(node as Text);
    }

    const ranges: Range[] = [];
    const flags = matchCase ? 'g' : 'gi';
    
    textNodes.forEach(textNode => {
      const text = textNode.textContent || '';
      const regex = new RegExp(searchText.replace(/[.*+?^${}()|[\]\\]/g, '\\$&'), flags);
      let match;
      
      while ((match = regex.exec(text)) !== null) {
        const range = window.document.createRange();
        range.setStart(textNode, match.index);
        range.setEnd(textNode, match.index + match[0].length);
        ranges.push(range);
      }
    });

    // Highlight all matches
    ranges.forEach((range, index) => {
      const span = window.document.createElement('span');
      span.className = `search-highlight ${index === 0 ? 'search-current' : ''}`;
      span.style.backgroundColor = index === 0 ? '#fbbf24' : '#fef3c7';
      span.style.padding = '1px 2px';
      span.style.borderRadius = '2px';
      
      try {
        range.surroundContents(span);
      } catch (e) {
        // Handle cases where range spans multiple elements
        const contents = range.extractContents();
        span.appendChild(contents);
        range.insertNode(span);
      }
    });

    setTotalMatches(ranges.length);
    setCurrentMatch(ranges.length > 0 ? 1 : 0);
    
    // Scroll to first match
    if (ranges.length > 0) {
      const firstHighlight = editorRef.current.querySelector('.search-current');
      firstHighlight?.scrollIntoView({ behavior: 'smooth', block: 'center' });
    }
  };

  const findNext = () => {
    if (totalMatches === 0) return;
    
    const nextMatch = currentMatch >= totalMatches ? 1 : currentMatch + 1;
    setCurrentMatch(nextMatch);
    
    // Update highlighting
    if (editorRef.current) {
      const highlights = editorRef.current.querySelectorAll('.search-highlight');
      highlights.forEach((el, index) => {
        const htmlEl = el as HTMLElement;
        if (index === nextMatch - 1) {
          htmlEl.classList.add('search-current');
          htmlEl.style.backgroundColor = '#fbbf24';
          htmlEl.scrollIntoView({ behavior: 'smooth', block: 'center' });
        } else {
          htmlEl.classList.remove('search-current');
          htmlEl.style.backgroundColor = '#fef3c7';
        }
      });
    }
  };

  const findPrevious = () => {
    if (totalMatches === 0) return;
    
    const prevMatch = currentMatch <= 1 ? totalMatches : currentMatch - 1;
    setCurrentMatch(prevMatch);
    
    // Update highlighting
    if (editorRef.current) {
      const highlights = editorRef.current.querySelectorAll('.search-highlight');
      highlights.forEach((el, index) => {
        const htmlEl = el as HTMLElement;
        if (index === prevMatch - 1) {
          htmlEl.classList.add('search-current');
          htmlEl.style.backgroundColor = '#fbbf24';
          htmlEl.scrollIntoView({ behavior: 'smooth', block: 'center' });
        } else {
          htmlEl.classList.remove('search-current');
          htmlEl.style.backgroundColor = '#fef3c7';
        }
      });
    }
  };

  const replaceCurrent = () => {
    if (currentMatch === 0 || !replaceText) return;
    
    const currentHighlight = editorRef.current?.querySelector('.search-current');
    if (currentHighlight) {
      currentHighlight.textContent = replaceText;
      currentHighlight.outerHTML = replaceText;
      
      // Update content and re-search
      if (editorRef.current) {
        setContent(editorRef.current.innerHTML);
        setTimeout(() => highlightMatches(findText), 100);
      }
    }
  };

  const replaceAll = () => {
    if (!findText || !replaceText) return;
    
    clearSearchHighlights();
    if (editorRef.current) {
      const flags = matchCase ? 'g' : 'gi';
      const regex = new RegExp(findText.replace(/[.*+?^${}()|[\]\\]/g, '\\$&'), flags);
      const newContent = content.replace(regex, replaceText);
      editorRef.current.innerHTML = newContent;
      setContent(newContent);
      setTotalMatches(0);
      setCurrentMatch(0);
    }
  };

  const toggleFindReplace = () => {
    setShowFindReplace(!showFindReplace);
    if (!showFindReplace) {
      clearSearchHighlights();
      setTimeout(() => findInputRef.current?.focus(), 100);
    }
  };

  // Focus Mode functionality
  const toggleFocusMode = () => {
    setIsFocusMode(!isFocusMode);
    if (!isFocusMode) {
      // Entering focus mode
      applyFocusMode();
    } else {
      // Exiting focus mode
      clearFocusMode();
    }
  };

  const applyFocusMode = () => {
    if (!editorRef.current) return;
    
    // Add focus mode styles to the editor
    editorRef.current.style.filter = 'none';
    editorRef.current.classList.add('focus-mode');
    
    // Add CSS for focus mode if not already added
    const existingStyle = window.document.getElementById('focus-mode-styles');
    if (!existingStyle) {
      const style = window.document.createElement('style');
      style.id = 'focus-mode-styles';
      style.textContent = `
        .focus-mode {
          position: relative;
        }
        
        .focus-mode::before {
          content: '';
          position: absolute;
          top: 0;
          left: 0;
          right: 0;
          bottom: 0;
          background: linear-gradient(
            to bottom,
            rgba(255, 255, 255, ${1 - focusOpacity}) 0%,
            rgba(255, 255, 255, 0) 40%,
            rgba(255, 255, 255, 0) 60%,
            rgba(255, 255, 255, ${1 - focusOpacity}) 100%
          );
          pointer-events: none;
          z-index: 1;
          transition: all 0.3s ease;
        }
        
        .focus-mode-content {
          position: relative;
          z-index: 2;
        }
        
        .focus-highlight {
          background-color: rgba(59, 130, 246, 0.1);
          border-radius: 4px;
          padding: 2px 4px;
          animation: focusPulse 2s ease-in-out infinite;
        }
        
        @keyframes focusPulse {
          0%, 100% { background-color: rgba(59, 130, 246, 0.1); }
          50% { background-color: rgba(59, 130, 246, 0.2); }
        }
        
        .focus-mode-typewriter {
          border-right: 2px solid #3b82f6;
          animation: blink 1s infinite;
        }
        
        @keyframes blink {
          0%, 50% { border-color: #3b82f6; }
          51%, 100% { border-color: transparent; }
        }
      `;
      window.document.head.appendChild(style);
    }
    
    updateFocusHighlight();
  };

  const clearFocusMode = () => {
    if (!editorRef.current) return;
    
    editorRef.current.classList.remove('focus-mode');
    
    // Remove focus highlights
    const highlights = editorRef.current.querySelectorAll('.focus-highlight');
    highlights.forEach(highlight => {
      const parent = highlight.parentNode;
      if (parent) {
        parent.replaceChild(window.document.createTextNode(highlight.textContent || ''), highlight);
        parent.normalize();
      }
    });
  };

  const updateFocusHighlight = () => {
    if (!editorRef.current || !isFocusMode) return;
    
    // Clear existing highlights
    const existingHighlights = editorRef.current.querySelectorAll('.focus-highlight');
    existingHighlights.forEach(highlight => {
      const parent = highlight.parentNode;
      if (parent) {
        parent.replaceChild(window.document.createTextNode(highlight.textContent || ''), highlight);
        parent.normalize();
      }
    });
    
    const selection = window.getSelection();
    if (!selection || selection.rangeCount === 0) return;
    
    try {
      const range = selection.getRangeAt(0);
      let container = range.commonAncestorContainer;
      
      // Find the paragraph or block element containing the cursor
      while (container && container.nodeType !== Node.ELEMENT_NODE) {
        container = container.parentNode as Node;
      }
      
      if (container && editorRef.current.contains(container)) {
        // Find the sentence or line around the cursor
        const walker = window.document.createTreeWalker(
          container,
          NodeFilter.SHOW_TEXT,
          null
        );
        
        let textNode;
        let textNodes: Text[] = [];
        while (textNode = walker.nextNode()) {
          textNodes.push(textNode as Text);
        }
        
        // Find the text node containing the cursor
        const cursorOffset = range.startOffset;
        let currentNode = range.startContainer as Text;
        
        if (currentNode && currentNode.nodeType === Node.TEXT_NODE) {
          const text = currentNode.textContent || '';
          
          // Find sentence boundaries
          const beforeCursor = text.substring(0, cursorOffset);
          const afterCursor = text.substring(cursorOffset);
          
          const sentenceStart = Math.max(
            beforeCursor.lastIndexOf('.'),
            beforeCursor.lastIndexOf('!'),
            beforeCursor.lastIndexOf('?'),
            beforeCursor.lastIndexOf('\n')
          );
          
          const sentenceEnd = (() => {
            const nextPeriod = afterCursor.indexOf('.');
            const nextExclamation = afterCursor.indexOf('!');
            const nextQuestion = afterCursor.indexOf('?');
            const nextNewline = afterCursor.indexOf('\n');
            
            const candidates = [nextPeriod, nextExclamation, nextQuestion, nextNewline]
              .filter(pos => pos !== -1)
              .map(pos => pos + cursorOffset);
            
            return candidates.length > 0 ? Math.min(...candidates) : text.length;
          })();
          
          const start = sentenceStart === -1 ? 0 : sentenceStart + 1;
          const end = sentenceEnd;
          
          if (start < end) {
            const highlightRange = window.document.createRange();
            highlightRange.setStart(currentNode, start);
            highlightRange.setEnd(currentNode, end);
            
            const span = window.document.createElement('span');
            span.className = 'focus-highlight';
            
            try {
              highlightRange.surroundContents(span);
            } catch (e) {
              // If we can't surround, just highlight the word around cursor
              const wordStart = Math.max(beforeCursor.lastIndexOf(' '), 0);
              const wordEnd = afterCursor.indexOf(' ');
              const wordEndIndex = wordEnd === -1 ? text.length : cursorOffset + wordEnd;
              
              const wordRange = window.document.createRange();
              wordRange.setStart(currentNode, wordStart);
              wordRange.setEnd(currentNode, wordEndIndex);
              
              const wordSpan = window.document.createElement('span');
              wordSpan.className = 'focus-highlight';
              wordRange.surroundContents(wordSpan);
            }
          }
        }
      }
    } catch (error) {
      // Silently fail if highlighting encounters an error
      // This prevents breaking the focus mode functionality
    }
  };

  // Update search when find text or match case changes
  useEffect(() => {
    if (findText) {
      const debounceTimer = setTimeout(() => {
        highlightMatches(findText);
      }, 300);
      return () => clearTimeout(debounceTimer);
    } else {
      clearSearchHighlights();
      setTotalMatches(0);
      setCurrentMatch(0);
    }
  }, [findText, matchCase, content]);

  // Focus mode effect
  useEffect(() => {
    if (isFocusMode && editorRef.current) {
      const handleSelectionChange = () => {
        setTimeout(() => updateFocusHighlight(), 10);
      };
      
      const handleClick = () => {
        setTimeout(() => updateFocusHighlight(), 10);
      };
      
      const handleKeyUp = () => {
        setTimeout(() => updateFocusHighlight(), 10);
      };

      window.document.addEventListener('selectionchange', handleSelectionChange);
      editorRef.current.addEventListener('click', handleClick);
      editorRef.current.addEventListener('keyup', handleKeyUp);

      return () => {
        window.document.removeEventListener('selectionchange', handleSelectionChange);
        if (editorRef.current) {
          editorRef.current.removeEventListener('click', handleClick);
          editorRef.current.removeEventListener('keyup', handleKeyUp);
        }
      };
    }
  }, [isFocusMode]);

  const mockCollaborators = [
    {
      id: '2',
      name: 'Sarah Johnson',
      avatar: 'https://images.pexels.com/photos/1181690/pexels-photo-1181690.jpeg?auto=compress&cs=tinysrgb&w=150&h=150&dpr=2',
      color: '#10B981',
      isTyping: false
    },
    {
      id: '3',
      name: 'Mike Davis',
      avatar: 'https://images.pexels.com/photos/1040880/pexels-photo-1040880.jpeg?auto=compress&cs=tinysrgb&w=150&h=150&dpr=2',
      color: '#F59E0B',
      isTyping: true
    }
  ];

  return (
    <div className={`min-h-screen bg-white dark:bg-gray-900 ${isFullscreen ? 'fixed inset-0 z-50' : ''} ${isFocusMode ? 'focus-mode-container' : ''}`}>
      {/* Header - Hidden in focus mode */}
      {!isFocusMode && (
        <div className="border-b border-gray-200 dark:border-gray-700 bg-white dark:bg-gray-800 sticky top-0 z-40">
        <div className="flex items-center justify-between px-6 py-4">
          <div className="flex items-center space-x-4">
            <button
              onClick={onBack}
              className="p-2 text-gray-600 dark:text-gray-400 hover:text-gray-900 dark:hover:text-gray-200 hover:bg-gray-100 dark:hover:bg-gray-700 rounded-lg transition-colors"
            >
              <ArrowLeft className="w-5 h-5" />
            </button>
            
            <div className="flex flex-col">
              <input
                type="text"
                value={title}
                onChange={handleTitleChange}
                className="text-lg font-semibold text-gray-900 dark:text-white bg-transparent border-none outline-none focus:bg-gray-50 dark:focus:bg-gray-800 px-2 py-1 rounded"
                placeholder="Untitled Document"
              />
              <div className="flex items-center space-x-4 text-sm text-gray-500 dark:text-gray-400 px-2">
                <span>
                  {isTyping ? 'Typing...' : lastSaved ? `Saved ${lastSaved.toLocaleTimeString()}` : 'All changes saved'}
                </span>
                <span>•</span>
                <span>{wordCount} words</span>
                <span>•</span>
                <span>{content.replace(/<[^>]*>/g, '').length} characters</span>
                {isTyping && <div className="w-1 h-1 bg-emerald-500 dark:bg-emerald-400 rounded-full animate-pulse" />}
              </div>
            </div>
          </div>

          <div className="flex items-center space-x-4">
            {/* Collaborators */}
            <div className="flex items-center space-x-2">
              {mockCollaborators.map((collaborator) => (
                <div key={collaborator.id} className="relative">
                  <img
                    src={collaborator.avatar}
                    alt={collaborator.name}
                    className="w-8 h-8 rounded-full border-2"
                    style={{ borderColor: collaborator.color }}
                    title={collaborator.name}
                  />
                  {collaborator.isTyping && (
                    <div 
                      className="absolute -bottom-1 -right-1 w-3 h-3 rounded-full flex items-center justify-center"
                      style={{ backgroundColor: collaborator.color }}
                    >
                      <div className="w-1 h-1 bg-white rounded-full animate-pulse" />
                    </div>
                  )}
                </div>
              ))}
            </div>

            {/* Action buttons */}
            <div className="flex items-center space-x-2">
              <button
                onClick={() => setIsPreview(!isPreview)}
                className="px-3 py-2 text-gray-600 dark:text-gray-400 hover:text-gray-900 dark:hover:text-gray-200 hover:bg-gray-100 dark:hover:bg-gray-700 rounded-lg transition-colors flex items-center space-x-2"
              >
                {isPreview ? <EyeOff className="w-4 h-4" /> : <Eye className="w-4 h-4" />}
                <span className="hidden md:inline">{isPreview ? 'Edit' : 'Preview'}</span>
              </button>
              
              <button
                onClick={onShowVersions}
                className="px-3 py-2 text-gray-600 dark:text-gray-400 hover:text-gray-900 dark:hover:text-gray-200 hover:bg-gray-100 dark:hover:bg-gray-700 rounded-lg transition-colors flex items-center space-x-2"
              >
                <History className="w-4 h-4" />
                <span className="hidden md:inline">History</span>
              </button>
              
              <button className="px-4 py-2 bg-emerald-600 text-white rounded-lg hover:bg-emerald-700 transition-colors flex items-center space-x-2">
                <Share2 className="w-4 h-4" />
                <span>Share</span>
              </button>
            </div>
          </div>
        </div>

        {/* Enhanced Formatting toolbar */}
        {!isPreview && showFormatting && (
          <div className="border-t border-gray-200 dark:border-gray-700 px-6 py-3 bg-gray-50 dark:bg-gray-800">
            <div className="flex items-center space-x-2 flex-wrap gap-2">
              {/* Headings */}
              <div className="flex items-center space-x-1 border-r border-gray-300 dark:border-gray-600 pr-3">
                <button
                  onClick={() => insertHeading(1)}
                  className="px-2 py-1 text-gray-600 dark:text-gray-400 hover:text-gray-900 dark:hover:text-gray-200 hover:bg-gray-100 dark:hover:bg-gray-700 rounded transition-colors text-sm font-medium"
                  title="Heading 1"
                >
                  H1
                </button>
                <button
                  onClick={() => insertHeading(2)}
                  className="px-2 py-1 text-gray-600 dark:text-gray-400 hover:text-gray-900 dark:hover:text-gray-200 hover:bg-gray-100 dark:hover:bg-gray-700 rounded transition-colors text-sm font-medium"
                  title="Heading 2"
                >
                  H2
                </button>
                <button
                  onClick={() => insertHeading(3)}
                  className="px-2 py-1 text-gray-600 dark:text-gray-400 hover:text-gray-900 dark:hover:text-gray-200 hover:bg-gray-100 dark:hover:bg-gray-700 rounded transition-colors text-sm font-medium"
                  title="Heading 3"
                >
                  H3
                </button>
              </div>

              {/* Text formatting */}
              <div className="flex items-center space-x-1 border-r border-gray-300 dark:border-gray-600 pr-3">
                <button
                  onClick={() => formatText('bold')}
                  className="p-2 text-gray-600 dark:text-gray-400 hover:text-gray-900 dark:hover:text-gray-200 hover:bg-gray-100 dark:hover:bg-gray-700 rounded transition-colors"
                  title="Bold (Ctrl+B)"
                >
                  <Bold className="w-4 h-4" />
                </button>
                <button
                  onClick={() => formatText('italic')}
                  className="p-2 text-gray-600 dark:text-gray-400 hover:text-gray-900 dark:hover:text-gray-200 hover:bg-gray-100 dark:hover:bg-gray-700 rounded transition-colors"
                  title="Italic (Ctrl+I)"
                >
                  <Italic className="w-4 h-4" />
                </button>
                <button
                  onClick={() => formatText('underline')}
                  className="p-2 text-gray-600 dark:text-gray-400 hover:text-gray-900 dark:hover:text-gray-200 hover:bg-gray-100 dark:hover:bg-gray-700 rounded transition-colors"
                  title="Underline (Ctrl+U)"
                >
                  <Underline className="w-4 h-4" />
                </button>
              </div>

              {/* Text Color */}
              <div className="flex items-center space-x-1 border-r border-gray-300 dark:border-gray-600 pr-3">
                <input
                  type="color"
                  value={selectedColor}
                  onChange={(e) => changeTextColor(e.target.value)}
                  className="w-8 h-8 rounded border border-gray-300 dark:border-gray-600 cursor-pointer"
                  title="Text Color"
                />
                <Palette className="w-4 h-4 text-gray-500" />
              </div>

              {/* Lists */}
              <div className="flex items-center space-x-1 border-r border-gray-300 px-3">
                <button
                  onClick={() => formatText('insertUnorderedList')}
                  className="p-2 text-gray-600 hover:text-gray-900 hover:bg-gray-100 rounded transition-colors"
                  title="Bullet List"
                >
                  <List className="w-4 h-4" />
                </button>
                <button
                  onClick={() => formatText('insertOrderedList')}
                  className="p-2 text-gray-600 hover:text-gray-900 hover:bg-gray-100 rounded transition-colors"
                  title="Numbered List"
                >
                  <ListOrdered className="w-4 h-4" />
                </button>
                <button
                  onClick={insertBlockquote}
                  className="p-2 text-gray-600 hover:text-gray-900 hover:bg-gray-100 rounded transition-colors"
                  title="Quote"
                >
                  <Quote className="w-4 h-4" />
                </button>
              </div>

              {/* Alignment */}
              <div className="flex items-center space-x-1 border-r border-gray-300 px-3">
                <button
                  onClick={() => formatText('justifyLeft')}
                  className="p-2 text-gray-600 hover:text-gray-900 hover:bg-gray-100 rounded transition-colors"
                  title="Align Left"
                >
                  <AlignLeft className="w-4 h-4" />
                </button>
                <button
                  onClick={() => formatText('justifyCenter')}
                  className="p-2 text-gray-600 hover:text-gray-900 hover:bg-gray-100 rounded transition-colors"
                  title="Align Center"
                >
                  <AlignCenter className="w-4 h-4" />
                </button>
                <button
                  onClick={() => formatText('justifyRight')}
                  className="p-2 text-gray-600 hover:text-gray-900 hover:bg-gray-100 rounded transition-colors"
                  title="Align Right"
                >
                  <AlignRight className="w-4 h-4" />
                </button>
              </div>

              {/* Insert */}
              <div className="flex items-center space-x-1 border-r border-gray-300 px-3">
                <button
                  onClick={insertLink}
                  className="p-2 text-gray-600 hover:text-gray-900 hover:bg-gray-100 rounded transition-colors"
                  title="Insert Link"
                >
                  <Link className="w-4 h-4" />
                </button>
                <button
                  onClick={() => formatText('insertImage')}
                  className="p-2 text-gray-600 hover:text-gray-900 hover:bg-gray-100 rounded transition-colors"
                  title="Insert Image"
                >
                  <Image className="w-4 h-4" />
                </button>
              </div>

              {/* Actions */}
              <div className="flex items-center space-x-1">
                <button
                  onClick={toggleFindReplace}
                  className="p-2 text-gray-600 hover:text-gray-900 hover:bg-gray-100 rounded transition-colors"
                  title="Find & Replace (Ctrl+F)"
                >
                  <Search className="w-4 h-4" />
                </button>
                <button
                  onClick={toggleFocusMode}
                  className={`p-2 ${isFocusMode 
                    ? 'text-blue-600 bg-blue-100' 
                    : 'text-gray-600 hover:text-gray-900'
                  } hover:bg-gray-100 rounded transition-colors`}
                  title="Focus Mode - Distraction-free writing (Ctrl+D)"
                >
                  <Focus className="w-4 h-4" />
                </button>
                <button
                  onClick={saveNow}
                  className="p-2 text-gray-600 hover:text-gray-900 hover:bg-gray-100 rounded transition-colors"
                  title="Save Now"
                >
                  <Save className="w-4 h-4" />
                </button>
                <button
                  onClick={exportAsHTML}
                  className="p-2 text-gray-600 hover:text-gray-900 hover:bg-gray-100 rounded transition-colors"
                  title="Export as HTML"
                >
                  <Download className="w-4 h-4" />
                </button>
                <button
                  onClick={() => setIsFullscreen(!isFullscreen)}
                  className="p-2 text-gray-600 hover:text-gray-900 hover:bg-gray-100 rounded transition-colors"
                  title={isFullscreen ? "Exit Fullscreen" : "Fullscreen"}
                >
                  {isFullscreen ? <Minimize2 className="w-4 h-4" /> : <Maximize2 className="w-4 h-4" />}
                </button>
              </div>
            </div>
          </div>
        )}

        {/* Find & Replace Panel */}
        {showFindReplace && (
          <div className="border-t border-gray-200 px-6 py-4 bg-white shadow-sm">
            <div className="flex items-center space-x-4 max-w-4xl mx-auto">
              <div className="flex items-center space-x-2 flex-1">
                <div className="flex items-center space-x-2 bg-gray-50 rounded-lg p-2">
                  <Search className="w-4 h-4 text-gray-500" />
                  <input
                    ref={findInputRef}
                    type="text"
                    value={findText}
                    onChange={(e) => setFindText(e.target.value)}
                    placeholder="Find..."
                    className="bg-transparent border-none outline-none text-sm w-40"
                    onKeyDown={(e) => {
                      if (e.key === 'Enter') {
                        e.preventDefault();
                        if (e.shiftKey) {
                          findPrevious();
                        } else {
                          findNext();
                        }
                      }
                    }}
                  />
                  {totalMatches > 0 && (
                    <span className="text-xs text-gray-500 bg-gray-200 px-2 py-1 rounded">
                      {currentMatch}/{totalMatches}
                    </span>
                  )}
                </div>

                <div className="flex items-center space-x-1">
                  <button
                    onClick={findPrevious}
                    disabled={totalMatches === 0}
                    className="p-1 text-gray-600 hover:text-gray-900 hover:bg-gray-100 rounded disabled:opacity-50 disabled:cursor-not-allowed"
                    title="Previous match (Shift+Enter)"
                  >
                    <ChevronUp className="w-4 h-4" />
                  </button>
                  <button
                    onClick={findNext}
                    disabled={totalMatches === 0}
                    className="p-1 text-gray-600 hover:text-gray-900 hover:bg-gray-100 rounded disabled:opacity-50 disabled:cursor-not-allowed"
                    title="Next match (Enter)"
                  >
                    <ChevronDown className="w-4 h-4" />
                  </button>
                </div>
              </div>

              <div className="flex items-center space-x-2">
                <div className="flex items-center space-x-2 bg-gray-50 rounded-lg p-2">
                  <Replace className="w-4 h-4 text-gray-500" />
                  <input
                    type="text"
                    value={replaceText}
                    onChange={(e) => setReplaceText(e.target.value)}
                    placeholder="Replace with..."
                    className="bg-transparent border-none outline-none text-sm w-32"
                    onKeyDown={(e) => {
                      if (e.key === 'Enter') {
                        e.preventDefault();
                        replaceCurrent();
                      }
                    }}
                  />
                </div>

                <div className="flex items-center space-x-1">
                  <button
                    onClick={replaceCurrent}
                    disabled={currentMatch === 0 || !replaceText}
                    className="px-2 py-1 text-xs text-gray-600 hover:text-gray-900 hover:bg-gray-100 rounded disabled:opacity-50 disabled:cursor-not-allowed"
                    title="Replace current match"
                  >
                    Replace
                  </button>
                  <button
                    onClick={replaceAll}
                    disabled={totalMatches === 0 || !replaceText}
                    className="px-2 py-1 text-xs text-gray-600 hover:text-gray-900 hover:bg-gray-100 rounded disabled:opacity-50 disabled:cursor-not-allowed"
                    title="Replace all matches"
                  >
                    All
                  </button>
                </div>
              </div>

              <div className="flex items-center space-x-2">
                <label className="flex items-center space-x-1 text-sm text-gray-600">
                  <input
                    type="checkbox"
                    checked={matchCase}
                    onChange={(e) => setMatchCase(e.target.checked)}
                    className="w-3 h-3"
                  />
                  <span>Match case</span>
                </label>

                <button
                  onClick={() => {
                    setShowFindReplace(false);
                    clearSearchHighlights();
                  }}
                  className="p-1 text-gray-600 hover:text-gray-900 hover:bg-gray-100 rounded"
                  title="Close (Esc)"
                >
                  <X className="w-4 h-4" />
                </button>
              </div>
            </div>
          </div>
        )}
      </div>
      )}

      {/* Focus Mode Mini Header */}
      {isFocusMode && (
        <div className="fixed top-4 right-4 z-50 bg-white/90 backdrop-blur-sm rounded-lg shadow-lg p-2 flex items-center space-x-2">
          <button
            onClick={toggleFocusMode}
            className="p-1 text-gray-600 hover:text-gray-900 hover:bg-gray-100 rounded"
            title="Exit Focus Mode (Ctrl+D or Esc)"
          >
            <X className="w-4 h-4" />
          </button>
          <span className="text-xs text-gray-500">Focus Mode</span>
        </div>
      )}

      {/* Enhanced Editor content */}
      <div className={`${isFullscreen ? 'h-full flex flex-col' : ''} ${isFocusMode ? 'pt-16' : ''}`}>
        <div className={`${isFullscreen ? 'flex-1' : ''} ${isFocusMode ? 'max-w-3xl' : 'max-w-4xl'} mx-auto px-6 py-8`}>
          {isPreview ? (
            <div 
              className="prose prose-lg max-w-none"
              dangerouslySetInnerHTML={{ __html: content }}
            />
          ) : (
            <div className="relative">
              {showPlaceholder && (
                <div className="absolute inset-0 p-6 pointer-events-none text-gray-400 italic">
                  Start writing your document...
                </div>
              )}
              <div
                ref={editorRef}
                contentEditable
                onInput={handleContentChange}
                onFocus={handleFocus}
                onBlur={handleBlur}
                onKeyDown={handleKeyDown}
                className={`${isFullscreen ? 'h-full' : 'min-h-[600px]'} ${isFocusMode ? 'min-h-screen border-none focus:ring-0 shadow-none' : 'border border-gray-200 focus:border-blue-300'} outline-none text-gray-900 leading-relaxed prose prose-lg max-w-none rounded-lg p-6 transition-colors`}
                style={{
                  fontSize: isFocusMode ? '18px' : '16px',
                  lineHeight: '1.75'
                }}
                suppressContentEditableWarning={true}
              />
            </div>
          )}
        </div>
        
        {/* Status bar - Hidden in focus mode */}
        {!isFocusMode && (
          <div className="border-t border-gray-200 bg-gray-50 px-6 py-2 mt-4">
            <div className="max-w-4xl mx-auto flex items-center justify-between text-sm text-gray-600">
              <div className="flex items-center space-x-4">
                <span>Document: {title || 'Untitled'}</span>
                <span>•</span>
                <span>Modified: {formatDate(document.updatedAt)}</span>
                <span>•</span>
                <span>Auto-save: {isTyping ? 'Pending...' : 'Enabled'}</span>
              </div>
              <div className="flex items-center space-x-2">
                <FileText className="w-4 h-4" />
                <span>{wordCount} words, {content.replace(/<[^>]*>/g, '').length} characters</span>
              </div>
            </div>
          </div>
        )}
      </div>

      {/* Floating action button - Hidden in focus mode */}
      {!isFocusMode && (
        <button
          onClick={() => setShowFormatting(!showFormatting)}
          className="fixed bottom-6 right-6 w-14 h-14 bg-blue-600 text-white rounded-full shadow-lg hover:bg-blue-700 transition-all hover:scale-105 flex items-center justify-center z-30"
        >
          <Plus className={`w-6 h-6 transition-transform ${showFormatting ? 'rotate-45' : ''}`} />
        </button>
      )}
    </div>
  );
}<|MERGE_RESOLUTION|>--- conflicted
+++ resolved
@@ -79,11 +79,8 @@
   
   // Focus Mode state
   const [isFocusMode, setIsFocusMode] = useState(false);
-<<<<<<< HEAD
-  const [focusOpacity] = useState(0.3);
-=======
   const focusOpacity = 0.3;
->>>>>>> be903a18
+
   
   const editorRef = useRef<HTMLDivElement>(null);
   const saveTimeoutRef = useRef<number>();
