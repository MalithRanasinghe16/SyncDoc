--- conflicted
+++ resolved
@@ -85,7 +85,6 @@
 }
 
 function App() {
-<<<<<<< HEAD
   try {
     return (
       <AuthProvider>
@@ -105,19 +104,6 @@
       </div>
     );
   }
-=======
-  return (
-    <GoogleOAuthProvider clientId={clientId}>
-      <ThemeProvider>
-        <AuthProvider>
-          <DocumentProvider>
-            <AppContent />
-          </DocumentProvider>
-        </AuthProvider>
-      </ThemeProvider>
-    </GoogleOAuthProvider>
-  );
->>>>>>> be903a18
 }
 
 export default App;